--- conflicted
+++ resolved
@@ -3,7 +3,6 @@
 If you are using [Wercker Clusters](http://devcenter.wercker.com/docs/getting-started-with-wercker-clusters#creatingcluster), you need to set the *OKE_CLOUD_AUTH_ID*,  *OKE_BEARER_TOKEN*,  *OKE_AUTH_GROUP*,  and Compartment ID parameters to work with Cluster Manager. If you do not have these parameters, then follow this document to create them.  
 
 1. When you use Wercker Clusters to create a new Kubernetes cluster, you specify Cloud Credentials to specify where you want to create the cluster. If you already have *Cloud Auth ID* and OKE_AUTH_GROUP in the **Clusters > Cloud Credentials** page in the Wercker cluster, you can use those credentials. If you have to create those IDs, then follow these steps:
-<<<<<<< HEAD
     <ol type="a">
     <li>Go to https://app.wercker.com/clusters/cloud-credentials and select the Organization.</li>
     <li>Click **New Cloud Credential Button**. </li>
@@ -14,17 +13,4 @@
     <li>In the Cloud Credentials page, note down the OKE_AUTH_GROUP, which is the ID displayed next to the Organization drop down list. 
     </ol>
 1. Create a new Wercker authentication token if you do not have one, which will be used for *OKE_BEARER_TOKEN*. See [how to get a Wercker authentication token] (http://devcenter.wercker.com/docs/getting-started-with-wercker-releases#gettingtoken) for more details.
-1. You also need a Compartment ID to specify which compartment the cluster will use. When you log in to the OCI console, go to Identity->Compartment and choose the compartment where the instances will be created. 
-=======
-<ol type="a">
-<li>Go to https://app.wercker.com/clusters/cloud-credentials and select the Organization.</li>
-<li>Click **New Cloud Credential Button**. </li>
-<li>Enter a name.</li>
-<li>Enter all your Oracle Cloud Infrastructure (OCI) tenancy specific information (User OCID, Tenancy OCID). You can get those information by logging in to [OCI](https://console.us-phoenix-1.oraclecloud.com/) and then by changing the Region, for example, change the region to *us-ashburn-1*. Navigate to Identity and note down the User OCID and also copy the Tenancy ID, which you will find at the bottom of any page in OCI.</li>
-<li>For **Key Fingerprint** and **API Private Key (PEM Format)**, follow the instructions in https://docs.us-phoenix-1.oraclecloud.com/Content/API/Concepts/apisigningkey.htm.</li>
-<li> Click **Create** and note down the Cloud Auth ID. The Cloud_Auth_ID is displayed in the Cloud Credentials page.</li>
-<li>In the Cloud Credentials page, note down the OKE_AUTH_GROUP, which is the ID displayed next to the Organization drop down list. 
-</ol>
-2. Create a new Wercker authentication token if you do not have one, which will be used for *OKE_BEARER_TOKEN*. See [how to get a Wercker authentication token] (http://devcenter.wercker.com/docs/getting-started-with-wercker-releases#gettingtoken) for more details.
-3. You also need a Compartment ID to specify which compartment the cluster will use. When you log in to the OCI console, go to Identity->Compartment and choose the compartment where the instances will be created. 
->>>>>>> 23c80980
+1. You also need a Compartment ID to specify which compartment the cluster will use. When you log in to the OCI console, go to Identity->Compartment and choose the compartment where the instances will be created.